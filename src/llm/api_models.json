--- conflicted
+++ resolved
@@ -1,15 +1,11 @@
 [
   {
-<<<<<<< HEAD
     "display_name": "[openai] grok:qwen-qwq-32b",
     "model_name": "groq",
     "provider": "OpenAI"
   },
   {
     "display_name": "[anthropic] claude-3.5-haiku",
-=======
-    "display_name": "[anthropic] claude haiku 3.5",
->>>>>>> db22c63f
     "model_name": "claude-3-5-haiku-latest",
     "provider": "Anthropic"
   },
