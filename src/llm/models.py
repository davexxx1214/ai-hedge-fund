import os
import json
from langchain_anthropic import ChatAnthropic
from langchain_deepseek import ChatDeepSeek
from langchain_google_genai import ChatGoogleGenerativeAI
from langchain_groq import ChatGroq
from langchain_openai import ChatOpenAI
from langchain_ollama import ChatOllama
from enum import Enum
from pydantic import BaseModel
from typing import Tuple, List
from pathlib import Path


class ModelProvider(str, Enum):
    """Enum for supported LLM providers"""

    ANTHROPIC = "Anthropic"
    DEEPSEEK = "DeepSeek"
    GEMINI = "Gemini"
    GROQ = "Groq"
    OPENAI = "OpenAI"
    OLLAMA = "Ollama"


class LLMModel(BaseModel):
    """Represents an LLM model configuration"""

    display_name: str
    model_name: str
    provider: ModelProvider

    def to_choice_tuple(self) -> Tuple[str, str, str]:
        """Convert to format needed for questionary choices"""
        return (self.display_name, self.model_name, self.provider.value)

    def has_json_mode(self) -> bool:
        """Check if the model supports JSON mode"""
        if self.is_deepseek() or self.is_gemini():
            return False
        # Only certain Ollama models support JSON mode
        if self.is_ollama():
            return "llama3" in self.model_name or "neural-chat" in self.model_name
        return True

    def is_deepseek(self) -> bool:
        """Check if the model is a DeepSeek model"""
        return self.model_name.startswith("deepseek")

    def is_gemini(self) -> bool:
        """Check if the model is a Gemini model"""
        return self.model_name.startswith("gemini")

    def is_ollama(self) -> bool:
        """Check if the model is an Ollama model"""
        return self.provider == ModelProvider.OLLAMA


<<<<<<< HEAD
# Define available models
AVAILABLE_MODELS = [
	LLMModel(
        display_name="[openai] grok:qwen-qwq-32b",
        model_name="groq",
        provider=ModelProvider.OPENAI
    ),
    LLMModel(
        display_name="[anthropic] claude-3.5-haiku",
        model_name="claude-3-5-haiku-latest",
        provider=ModelProvider.ANTHROPIC
    ),
    LLMModel(
        display_name="[anthropic] claude-3.5-sonnet",
        model_name="claude-3-5-sonnet-latest",
        provider=ModelProvider.ANTHROPIC
    ),
    LLMModel(
        display_name="[anthropic] claude-3.7-sonnet",
        model_name="claude-3-7-sonnet-latest",
        provider=ModelProvider.ANTHROPIC
    ),
    LLMModel(
        display_name="[deepseek] deepseek-r1",
        model_name="deepseek-reasoner",
        provider=ModelProvider.DEEPSEEK
    ),
    LLMModel(
        display_name="[deepseek] deepseek-v3",
        model_name="deepseek-chat",
        provider=ModelProvider.DEEPSEEK
    ),
    LLMModel(
        display_name="[gemini] gemini-2.0-flash",
        model_name="gemini-2.0-flash",
        provider=ModelProvider.GEMINI
    ),
    LLMModel(
        display_name="[gemini] gemini-2.5-pro",
        model_name="gemini-2.5-pro-exp-03-25",
        provider=ModelProvider.GEMINI
    ),
    LLMModel(
        display_name="[groq] llama-4-scout-17b",
        model_name="meta-llama/llama-4-scout-17b-16e-instruct",
        provider=ModelProvider.GROQ
    ),
    LLMModel(
        display_name="[groq] llama-4-maverick-17b",
        model_name="meta-llama/llama-4-maverick-17b-128e-instruct",
        provider=ModelProvider.GROQ
    ),
    LLMModel(
        display_name="[openai] gpt-4.5",
        model_name="gpt-4.5-preview",
        provider=ModelProvider.OPENAI
    ),
    LLMModel(
        display_name="[openai] gpt-4o",
        model_name="gpt-4o",
        provider=ModelProvider.OPENAI
    ),
    LLMModel(
        display_name="[openai] o3",
        model_name="o3",
        provider=ModelProvider.OPENAI
    ),
    LLMModel(
        display_name="[openai] o4-mini",
        model_name="o4-mini",
        provider=ModelProvider.OPENAI
    ),
]

# Define Ollama models separately
OLLAMA_MODELS = [
    LLMModel(
        display_name="[ollama] gemma3 (4B)",
        model_name="gemma3:4b",
        provider=ModelProvider.OLLAMA
    ),
    LLMModel(
        display_name="[ollama] qwen2.5 (7B)",
        model_name="qwen2.5",
        provider=ModelProvider.OLLAMA
    ),
    LLMModel(
        display_name="[ollama] llama3.1 (8B)",
        model_name="llama3.1:latest",
        provider=ModelProvider.OLLAMA
    ),
    LLMModel(
        display_name="[ollama] gemma3 (12B)",
        model_name="gemma3:12b",
        provider=ModelProvider.OLLAMA
    ),
    LLMModel(
        display_name="[ollama] mistral-small3.1 (24B)",
        model_name="mistral-small3.1",
        provider=ModelProvider.OLLAMA
    ),
    LLMModel(
        display_name="[ollama] gemma3 (27B)",
        model_name="gemma3:27b",
        provider=ModelProvider.OLLAMA
    ),
    LLMModel(
        display_name="[ollama] qwen2.5 (32B)",
        model_name="qwen2.5:32b",
        provider=ModelProvider.OLLAMA
    ),
    LLMModel(
        display_name="[ollama] llama-3.3 (70B)",
        model_name="llama3.3:70b-instruct-q4_0",
        provider=ModelProvider.OLLAMA
    ),
]
=======
# Load models from JSON file
def load_models_from_json(json_path: str) -> List[LLMModel]:
    """Load models from a JSON file"""
    with open(json_path, 'r') as f:
        models_data = json.load(f)
    
    models = []
    for model_data in models_data:
        # Convert string provider to ModelProvider enum
        provider_enum = ModelProvider(model_data["provider"])
        models.append(
            LLMModel(
                display_name=model_data["display_name"],
                model_name=model_data["model_name"],
                provider=provider_enum
            )
        )
    return models


# Get the path to the JSON files
current_dir = Path(__file__).parent
models_json_path = current_dir / "api_models.json"
ollama_models_json_path = current_dir / "ollama_models.json"

# Load available models from JSON
AVAILABLE_MODELS = load_models_from_json(str(models_json_path))

# Load Ollama models from JSON
OLLAMA_MODELS = load_models_from_json(str(ollama_models_json_path))
>>>>>>> 7bf35d1c

# Create LLM_ORDER in the format expected by the UI
LLM_ORDER = [model.to_choice_tuple() for model in AVAILABLE_MODELS]

# Create Ollama LLM_ORDER separately
OLLAMA_LLM_ORDER = [model.to_choice_tuple() for model in OLLAMA_MODELS]


def get_model_info(model_name: str) -> LLMModel | None:
    """Get model information by model_name"""
    all_models = AVAILABLE_MODELS + OLLAMA_MODELS
    return next((model for model in all_models if model.model_name == model_name), None)


def get_model(model_name: str, model_provider: ModelProvider) -> ChatOpenAI | ChatGroq | ChatOllama | None:
    if model_provider == ModelProvider.GROQ:
        api_key = os.getenv("GROQ_API_KEY")
        if not api_key:
            # Print error to console
            print(f"API Key Error: Please make sure GROQ_API_KEY is set in your .env file.")
            raise ValueError("Groq API key not found.  Please make sure GROQ_API_KEY is set in your .env file.")
        return ChatGroq(model=model_name, api_key=api_key)
    elif model_provider == ModelProvider.OPENAI:
        # Get and validate API key
        api_key = os.getenv("OPENAI_API_KEY")
        openai_api_base = os.getenv('OPENAI_API_BASE')

        if not api_key:
            # Print error to console
            print(f"API Key Error: Please make sure OPENAI_API_KEY is set in your .env file.")
            raise ValueError("OpenAI API key not found.  Please make sure OPENAI_API_KEY is set in your .env file.")
        return ChatOpenAI(model=model_name, api_key=api_key, openai_api_base=openai_api_base)
    elif model_provider == ModelProvider.ANTHROPIC:
        api_key = os.getenv("ANTHROPIC_API_KEY")
        if not api_key:
            print(f"API Key Error: Please make sure ANTHROPIC_API_KEY is set in your .env file.")
            raise ValueError("Anthropic API key not found.  Please make sure ANTHROPIC_API_KEY is set in your .env file.")
        return ChatAnthropic(model=model_name, api_key=api_key)
    elif model_provider == ModelProvider.DEEPSEEK:
        api_key = os.getenv("DEEPSEEK_API_KEY")
        if not api_key:
            print(f"API Key Error: Please make sure DEEPSEEK_API_KEY is set in your .env file.")
            raise ValueError("DeepSeek API key not found.  Please make sure DEEPSEEK_API_KEY is set in your .env file.")
        return ChatDeepSeek(model=model_name, api_key=api_key)
    elif model_provider == ModelProvider.GEMINI:
        api_key = os.getenv("GOOGLE_API_KEY")
        if not api_key:
            print(f"API Key Error: Please make sure GOOGLE_API_KEY is set in your .env file.")
            raise ValueError("Google API key not found.  Please make sure GOOGLE_API_KEY is set in your .env file.")
        return ChatGoogleGenerativeAI(model=model_name, api_key=api_key)
    elif model_provider == ModelProvider.OLLAMA:
        # For Ollama, we use a base URL instead of an API key
        # Check if OLLAMA_HOST is set (for Docker on macOS)
        ollama_host = os.getenv("OLLAMA_HOST", "localhost")
        base_url = os.getenv("OLLAMA_BASE_URL", f"http://{ollama_host}:11434")
        return ChatOllama(
            model=model_name,
            base_url=base_url,
        )<|MERGE_RESOLUTION|>--- conflicted
+++ resolved
@@ -56,125 +56,6 @@
         return self.provider == ModelProvider.OLLAMA
 
 
-<<<<<<< HEAD
-# Define available models
-AVAILABLE_MODELS = [
-	LLMModel(
-        display_name="[openai] grok:qwen-qwq-32b",
-        model_name="groq",
-        provider=ModelProvider.OPENAI
-    ),
-    LLMModel(
-        display_name="[anthropic] claude-3.5-haiku",
-        model_name="claude-3-5-haiku-latest",
-        provider=ModelProvider.ANTHROPIC
-    ),
-    LLMModel(
-        display_name="[anthropic] claude-3.5-sonnet",
-        model_name="claude-3-5-sonnet-latest",
-        provider=ModelProvider.ANTHROPIC
-    ),
-    LLMModel(
-        display_name="[anthropic] claude-3.7-sonnet",
-        model_name="claude-3-7-sonnet-latest",
-        provider=ModelProvider.ANTHROPIC
-    ),
-    LLMModel(
-        display_name="[deepseek] deepseek-r1",
-        model_name="deepseek-reasoner",
-        provider=ModelProvider.DEEPSEEK
-    ),
-    LLMModel(
-        display_name="[deepseek] deepseek-v3",
-        model_name="deepseek-chat",
-        provider=ModelProvider.DEEPSEEK
-    ),
-    LLMModel(
-        display_name="[gemini] gemini-2.0-flash",
-        model_name="gemini-2.0-flash",
-        provider=ModelProvider.GEMINI
-    ),
-    LLMModel(
-        display_name="[gemini] gemini-2.5-pro",
-        model_name="gemini-2.5-pro-exp-03-25",
-        provider=ModelProvider.GEMINI
-    ),
-    LLMModel(
-        display_name="[groq] llama-4-scout-17b",
-        model_name="meta-llama/llama-4-scout-17b-16e-instruct",
-        provider=ModelProvider.GROQ
-    ),
-    LLMModel(
-        display_name="[groq] llama-4-maverick-17b",
-        model_name="meta-llama/llama-4-maverick-17b-128e-instruct",
-        provider=ModelProvider.GROQ
-    ),
-    LLMModel(
-        display_name="[openai] gpt-4.5",
-        model_name="gpt-4.5-preview",
-        provider=ModelProvider.OPENAI
-    ),
-    LLMModel(
-        display_name="[openai] gpt-4o",
-        model_name="gpt-4o",
-        provider=ModelProvider.OPENAI
-    ),
-    LLMModel(
-        display_name="[openai] o3",
-        model_name="o3",
-        provider=ModelProvider.OPENAI
-    ),
-    LLMModel(
-        display_name="[openai] o4-mini",
-        model_name="o4-mini",
-        provider=ModelProvider.OPENAI
-    ),
-]
-
-# Define Ollama models separately
-OLLAMA_MODELS = [
-    LLMModel(
-        display_name="[ollama] gemma3 (4B)",
-        model_name="gemma3:4b",
-        provider=ModelProvider.OLLAMA
-    ),
-    LLMModel(
-        display_name="[ollama] qwen2.5 (7B)",
-        model_name="qwen2.5",
-        provider=ModelProvider.OLLAMA
-    ),
-    LLMModel(
-        display_name="[ollama] llama3.1 (8B)",
-        model_name="llama3.1:latest",
-        provider=ModelProvider.OLLAMA
-    ),
-    LLMModel(
-        display_name="[ollama] gemma3 (12B)",
-        model_name="gemma3:12b",
-        provider=ModelProvider.OLLAMA
-    ),
-    LLMModel(
-        display_name="[ollama] mistral-small3.1 (24B)",
-        model_name="mistral-small3.1",
-        provider=ModelProvider.OLLAMA
-    ),
-    LLMModel(
-        display_name="[ollama] gemma3 (27B)",
-        model_name="gemma3:27b",
-        provider=ModelProvider.OLLAMA
-    ),
-    LLMModel(
-        display_name="[ollama] qwen2.5 (32B)",
-        model_name="qwen2.5:32b",
-        provider=ModelProvider.OLLAMA
-    ),
-    LLMModel(
-        display_name="[ollama] llama-3.3 (70B)",
-        model_name="llama3.3:70b-instruct-q4_0",
-        provider=ModelProvider.OLLAMA
-    ),
-]
-=======
 # Load models from JSON file
 def load_models_from_json(json_path: str) -> List[LLMModel]:
     """Load models from a JSON file"""
@@ -205,7 +86,6 @@
 
 # Load Ollama models from JSON
 OLLAMA_MODELS = load_models_from_json(str(ollama_models_json_path))
->>>>>>> 7bf35d1c
 
 # Create LLM_ORDER in the format expected by the UI
 LLM_ORDER = [model.to_choice_tuple() for model in AVAILABLE_MODELS]
@@ -231,13 +111,11 @@
     elif model_provider == ModelProvider.OPENAI:
         # Get and validate API key
         api_key = os.getenv("OPENAI_API_KEY")
-        openai_api_base = os.getenv('OPENAI_API_BASE')
-
         if not api_key:
             # Print error to console
             print(f"API Key Error: Please make sure OPENAI_API_KEY is set in your .env file.")
             raise ValueError("OpenAI API key not found.  Please make sure OPENAI_API_KEY is set in your .env file.")
-        return ChatOpenAI(model=model_name, api_key=api_key, openai_api_base=openai_api_base)
+        return ChatOpenAI(model=model_name, api_key=api_key)
     elif model_provider == ModelProvider.ANTHROPIC:
         api_key = os.getenv("ANTHROPIC_API_KEY")
         if not api_key:
