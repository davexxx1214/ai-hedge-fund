import sys

from dotenv import load_dotenv
from langchain_core.messages import HumanMessage
from langgraph.graph import END, StateGraph
from colorama import Fore, Style, init
import questionary
from agents.portfolio_manager import portfolio_management_agent
from agents.risk_manager import risk_management_agent
from graph.state import AgentState
from utils.display import print_trading_output
from utils.analysts import ANALYST_ORDER, get_analyst_nodes
from utils.progress import progress
from llm.models import LLM_ORDER, OLLAMA_LLM_ORDER, get_model_info, ModelProvider
from utils.ollama import ensure_ollama_and_model

import argparse
from datetime import datetime
from dateutil.relativedelta import relativedelta
from utils.visualize import save_graph_as_png
import json

# Load environment variables from .env file
load_dotenv()

init(autoreset=True)


def parse_hedge_fund_response(response):
    """Parses a JSON string and returns a dictionary."""
    try:
        return json.loads(response)
    except json.JSONDecodeError as e:
        print(f"JSON decoding error: {e}\nResponse: {repr(response)}")
        return None
    except TypeError as e:
        print(f"Invalid response type (expected string, got {type(response).__name__}): {e}")
        return None
    except Exception as e:
        print(f"Unexpected error while parsing response: {e}\nResponse: {repr(response)}")
        return None



##### Run the Hedge Fund #####
def run_hedge_fund(
    tickers: list[str],
    start_date: str,
    end_date: str,
    portfolio: dict,
    show_reasoning: bool = False,
    selected_analysts: list[str] = [],
    model_name: str = "gpt-4o",
    model_provider: str = "OpenAI",
    disable_short_positions: bool = False,
):
    # Start progress tracking
    progress.start()

    try:
        # Create a new workflow if analysts are customized
        if selected_analysts:
            workflow = create_workflow(selected_analysts)
            agent = workflow.compile()
        else:
            agent = app

        # Create portfolio manager config if short positions are disabled
        portfolio_manager_config = None
        if disable_short_positions:
            from agents.portfolio_manager import PortfolioManagerConfig
            portfolio_manager_config = PortfolioManagerConfig(disable_short_positions=True)
            
        final_state = agent.invoke(
            {
                "messages": [
                    HumanMessage(
                        content="Make trading decisions based on the provided data.",
                    )
                ],
                "data": {
                    "tickers": tickers,
                    "portfolio": portfolio,
                    "start_date": start_date,
                    "end_date": end_date,
                    "analyst_signals": {},
                    "portfolio_manager_config": portfolio_manager_config,
                },
                "metadata": {
                    "show_reasoning": show_reasoning,
                    "model_name": model_name,
                    "model_provider": model_provider,
                },
            },
        )

        return {
            "decisions": parse_hedge_fund_response(final_state["messages"][-1].content),
            "analyst_signals": final_state["data"]["analyst_signals"],
        }
    finally:
        # Stop progress tracking
        progress.stop()


def start(state: AgentState):
    """Initialize the workflow with the input message."""
    return state


def create_workflow(selected_analysts=None):
    """Create the workflow with selected analysts."""
    workflow = StateGraph(AgentState)
    workflow.add_node("start_node", start)

    # Get analyst nodes from the configuration
    analyst_nodes = get_analyst_nodes()

    # Default to all analysts if none selected
    if selected_analysts is None:
        selected_analysts = list(analyst_nodes.keys())
    # Add selected analyst nodes
    for analyst_key in selected_analysts:
        node_name, node_func = analyst_nodes[analyst_key]
        workflow.add_node(node_name, node_func)
        workflow.add_edge("start_node", node_name)

    # Always add risk and portfolio management
    workflow.add_node("risk_management_agent", risk_management_agent)
    workflow.add_node("portfolio_management_agent", portfolio_management_agent)

    # Connect selected analysts to risk management
    for analyst_key in selected_analysts:
        node_name = analyst_nodes[analyst_key][0]
        workflow.add_edge(node_name, "risk_management_agent")

    workflow.add_edge("risk_management_agent", "portfolio_management_agent")
    workflow.add_edge("portfolio_management_agent", END)

    workflow.set_entry_point("start_node")
    return workflow


if __name__ == "__main__":
    parser = argparse.ArgumentParser(description="Run the hedge fund trading system")
    parser.add_argument(
        "--initial-cash",
        type=float,
        default=100000.0,
        help="Initial cash position. Defaults to 100000.0)"
    )
    parser.add_argument(
        "--margin-requirement",
        type=float,
        default=0.0,
        help="Initial margin requirement. Defaults to 0.0"
    )
    parser.add_argument("--tickers", type=str, required=True, help="Comma-separated list of stock ticker symbols")
    parser.add_argument(
        "--start-date",
        type=str,
        help="Start date (YYYY-MM-DD). Defaults to 3 months before end date",
    )
    parser.add_argument("--end-date", type=str, help="End date (YYYY-MM-DD). Defaults to today")
    parser.add_argument("--show-reasoning", action="store_true", help="Show reasoning from each agent")
    parser.add_argument(
        "--show-agent-graph", action="store_true", help="Show the agent graph"
    )
    parser.add_argument(
<<<<<<< HEAD
        "--disable-short-positions", action="store_true", help="Disable short and cover operations, only allow buy, sell, and hold"
=======
        "--ollama", action="store_true", help="Use Ollama for local LLM inference"
>>>>>>> fddeb3b0
    )

    args = parser.parse_args()

    # Parse tickers from comma-separated string
    tickers = [ticker.strip() for ticker in args.tickers.split(",")]

    # Select analysts
    selected_analysts = None
    choices = questionary.checkbox(
        "Select your AI analysts.",
        choices=[questionary.Choice(display, value=value) for display, value in ANALYST_ORDER],
        instruction="\n\nInstructions: \n1. Press Space to select/unselect analysts.\n2. Press 'a' to select/unselect all.\n3. Press Enter when done to run the hedge fund.\n",
        validate=lambda x: len(x) > 0 or "You must select at least one analyst.",
        style=questionary.Style(
            [
                ("checkbox-selected", "fg:green"),
                ("selected", "fg:green noinherit"),
                ("highlighted", "noinherit"),
                ("pointer", "noinherit"),
            ]
        ),
    ).ask()

    if not choices:
        print("\n\nInterrupt received. Exiting...")
        sys.exit(0)
    else:
        selected_analysts = choices
        print(f"\nSelected analysts: {', '.join(Fore.GREEN + choice.title().replace('_', ' ') + Style.RESET_ALL for choice in choices)}\n")

    # Select LLM model based on whether Ollama is being used
    model_choice = None
    model_provider = None
    
    if args.ollama:
        print(f"{Fore.CYAN}Using Ollama for local LLM inference.{Style.RESET_ALL}")
        
        # Select from Ollama-specific models
        model_choice = questionary.select(
            "Select your Ollama model:",
            choices=[questionary.Choice(display, value=value) for display, value, _ in OLLAMA_LLM_ORDER],
            style=questionary.Style([
                ("selected", "fg:green bold"),
                ("pointer", "fg:green bold"),
                ("highlighted", "fg:green"),
                ("answer", "fg:green bold"),
            ])
        ).ask()
        
        if not model_choice:
            print("\n\nInterrupt received. Exiting...")
            sys.exit(0)
        
        # Ensure Ollama is installed, running, and the model is available
        if not ensure_ollama_and_model(model_choice):
            print(f"{Fore.RED}Cannot proceed without Ollama and the selected model.{Style.RESET_ALL}")
            sys.exit(1)
        
        model_provider = ModelProvider.OLLAMA.value
        print(f"\nSelected {Fore.CYAN}Ollama{Style.RESET_ALL} model: {Fore.GREEN + Style.BRIGHT}{model_choice}{Style.RESET_ALL}\n")
    else:
        # Use the standard cloud-based LLM selection
        model_choice = questionary.select(
            "Select your LLM model:",
            choices=[questionary.Choice(display, value=value) for display, value, _ in LLM_ORDER],
            style=questionary.Style([
                ("selected", "fg:green bold"),
                ("pointer", "fg:green bold"),
                ("highlighted", "fg:green"),
                ("answer", "fg:green bold"),
            ])
        ).ask()

        if not model_choice:
            print("\n\nInterrupt received. Exiting...")
            sys.exit(0)
        else:
            # Get model info using the helper function
            model_info = get_model_info(model_choice)
            if model_info:
                model_provider = model_info.provider.value
                print(f"\nSelected {Fore.CYAN}{model_provider}{Style.RESET_ALL} model: {Fore.GREEN + Style.BRIGHT}{model_choice}{Style.RESET_ALL}\n")
            else:
                model_provider = "Unknown"
                print(f"\nSelected model: {Fore.GREEN + Style.BRIGHT}{model_choice}{Style.RESET_ALL}\n")

    # Create the workflow with selected analysts
    workflow = create_workflow(selected_analysts)
    app = workflow.compile()

    if args.show_agent_graph:
        file_path = ""
        if selected_analysts is not None:
            for selected_analyst in selected_analysts:
                file_path += selected_analyst + "_"
            file_path += "graph.png"
        save_graph_as_png(app, file_path)

    # Validate dates if provided
    if args.start_date:
        try:
            datetime.strptime(args.start_date, "%Y-%m-%d")
        except ValueError:
            raise ValueError("Start date must be in YYYY-MM-DD format")

    if args.end_date:
        try:
            datetime.strptime(args.end_date, "%Y-%m-%d")
        except ValueError:
            raise ValueError("End date must be in YYYY-MM-DD format")

    # Set the start and end dates
    end_date = args.end_date or datetime.now().strftime("%Y-%m-%d")
    if not args.start_date:
        # Calculate 3 months before end_date
        end_date_obj = datetime.strptime(end_date, "%Y-%m-%d")
        start_date = (end_date_obj - relativedelta(months=3)).strftime("%Y-%m-%d")
    else:
        start_date = args.start_date

    # Initialize portfolio with cash amount and stock positions
    portfolio = {
        "cash": args.initial_cash,  # Initial cash amount
        "margin_requirement": args.margin_requirement,  # Initial margin requirement
        "margin_used": 0.0,  # total margin usage across all short positions
        "positions": {
            ticker: {
                "long": 0,  # Number of shares held long
                "short": 0,  # Number of shares held short
                "long_cost_basis": 0.0,  # Average cost basis for long positions
                "short_cost_basis": 0.0,  # Average price at which shares were sold short
                "short_margin_used": 0.0,  # Dollars of margin used for this ticker's short
            } for ticker in tickers
        },
        "realized_gains": {
            ticker: {
                "long": 0.0,  # Realized gains from long positions
                "short": 0.0,  # Realized gains from short positions
            } for ticker in tickers
        }
    }

    # 在运行前，检查每个股票的EARNINGS缓存和新财报
    try:
        from src.tools.api_financials import check_and_update_financials
        for ticker in tickers:
            print(f"检查 {ticker} 是否有新财报...")
            check_and_update_financials(ticker)
    except Exception as e:
        print(f"检查更新财报失败: {e}")

    # Run the hedge fund
    result = run_hedge_fund(
        tickers=tickers,
        start_date=start_date,
        end_date=end_date,
        portfolio=portfolio,
        show_reasoning=args.show_reasoning,
        selected_analysts=selected_analysts,
        model_name=model_choice,
        model_provider=model_provider,
        disable_short_positions=args.disable_short_positions,
    )
    print_trading_output(result)<|MERGE_RESOLUTION|>--- conflicted
+++ resolved
@@ -52,7 +52,6 @@
     selected_analysts: list[str] = [],
     model_name: str = "gpt-4o",
     model_provider: str = "OpenAI",
-    disable_short_positions: bool = False,
 ):
     # Start progress tracking
     progress.start()
@@ -65,12 +64,6 @@
         else:
             agent = app
 
-        # Create portfolio manager config if short positions are disabled
-        portfolio_manager_config = None
-        if disable_short_positions:
-            from agents.portfolio_manager import PortfolioManagerConfig
-            portfolio_manager_config = PortfolioManagerConfig(disable_short_positions=True)
-            
         final_state = agent.invoke(
             {
                 "messages": [
@@ -84,7 +77,6 @@
                     "start_date": start_date,
                     "end_date": end_date,
                     "analyst_signals": {},
-                    "portfolio_manager_config": portfolio_manager_config,
                 },
                 "metadata": {
                     "show_reasoning": show_reasoning,
@@ -167,11 +159,7 @@
         "--show-agent-graph", action="store_true", help="Show the agent graph"
     )
     parser.add_argument(
-<<<<<<< HEAD
-        "--disable-short-positions", action="store_true", help="Disable short and cover operations, only allow buy, sell, and hold"
-=======
         "--ollama", action="store_true", help="Use Ollama for local LLM inference"
->>>>>>> fddeb3b0
     )
 
     args = parser.parse_args()
@@ -315,15 +303,6 @@
         }
     }
 
-    # 在运行前，检查每个股票的EARNINGS缓存和新财报
-    try:
-        from src.tools.api_financials import check_and_update_financials
-        for ticker in tickers:
-            print(f"检查 {ticker} 是否有新财报...")
-            check_and_update_financials(ticker)
-    except Exception as e:
-        print(f"检查更新财报失败: {e}")
-
     # Run the hedge fund
     result = run_hedge_fund(
         tickers=tickers,
@@ -334,6 +313,5 @@
         selected_analysts=selected_analysts,
         model_name=model_choice,
         model_provider=model_provider,
-        disable_short_positions=args.disable_short_positions,
     )
     print_trading_output(result)