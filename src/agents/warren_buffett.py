--- conflicted
+++ resolved
@@ -341,10 +341,6 @@
     earnings_data = calculate_owner_earnings(financial_line_items)
     if not earnings_data["owner_earnings"]:
         return {"intrinsic_value": None, "details": earnings_data["details"]}
-<<<<<<< HEAD
-
-=======
->>>>>>> e3f29047
 
     owner_earnings = earnings_data["owner_earnings"]
 
