--- conflicted
+++ resolved
@@ -189,13 +189,8 @@
                   "TICKER1": {{
                     "action": "buy/sell/short/cover/hold",
                     "quantity": integer,
-<<<<<<< HEAD
-                    "confidence": float,
-                    "reasoning": "请用中文解释你的决策理由"
-=======
                     "confidence": float between 0 and 100,
                     "reasoning": "string"
->>>>>>> e3f29047
                   }},
                   "TICKER2": {{
                     ...
