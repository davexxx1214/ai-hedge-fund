import sys

from datetime import datetime, timedelta
from dateutil.relativedelta import relativedelta
import questionary

import matplotlib.pyplot as plt
import pandas as pd
from colorama import Fore, Style, init
import numpy as np
import itertools

from llm.models import LLM_ORDER, get_model_info
from utils.analysts import ANALYST_ORDER
from main import run_hedge_fund
from tools.api import (
    get_company_news,
    get_price_data,
    get_prices,
    get_financial_metrics,
    get_insider_trades,
)
from utils.display import print_backtest_results, format_backtest_row
from typing_extensions import Callable

init(autoreset=True)


class Backtester:
    def __init__(
        self,
        agent: Callable,
        tickers: list[str],
        start_date: str,
        end_date: str,
        initial_capital: float,
        model_name: str = "gpt-4o",
        model_provider: str = "OpenAI",
        selected_analysts: list[str] = [],
        initial_margin_requirement: float = 0.0,
        disable_short_positions: bool = False,
    ):
        """
        :param agent: The trading agent (Callable).
        :param tickers: List of tickers to backtest.
        :param start_date: Start date string (YYYY-MM-DD).
        :param end_date: End date string (YYYY-MM-DD).
        :param initial_capital: Starting portfolio cash.
        :param model_name: Which LLM model name to use (gpt-4, etc).
        :param model_provider: Which LLM provider (OpenAI, etc).
        :param selected_analysts: List of analyst names or IDs to incorporate.
        :param initial_margin_requirement: The margin ratio (e.g. 0.5 = 50%).
        """
        self.agent = agent
        self.tickers = tickers
        self.start_date = start_date
        self.end_date = end_date
        self.initial_capital = initial_capital
        self.model_name = model_name
        self.model_provider = model_provider
        self.selected_analysts = selected_analysts

<<<<<<< HEAD
        # Store the margin ratio (e.g. 0.5 means 50% margin required).
        self.margin_ratio = initial_margin_requirement
        
        # Store the short positions configuration
        self.disable_short_positions = disable_short_positions

=======
>>>>>>> 0c9d85ba
        # Initialize portfolio with support for long/short positions
        self.portfolio_values = []
        self.trade_history = []  # 用于存储所有交易记录
        self.portfolio = {
            "cash": initial_capital,
            "margin_used": 0.0,  # total margin usage across all short positions
            "margin_requirement": initial_margin_requirement,  # The margin ratio required for shorts
            "positions": {
                ticker: {
                    "long": 0,               # Number of shares held long
                    "short": 0,              # Number of shares held short
                    "long_cost_basis": 0.0,  # Average cost basis per share (long)
                    "short_cost_basis": 0.0, # Average cost basis per share (short)
                    "short_margin_used": 0.0 # Dollars of margin used for this ticker's short
                } for ticker in tickers
            },
            "realized_gains": {
                ticker: {
                    "long": 0.0,   # Realized gains from long positions
                    "short": 0.0,  # Realized gains from short positions
                } for ticker in tickers
            }
        }

    def execute_trade(self, ticker: str, action: str, quantity: float, current_price: float):
        """
        Execute trades with support for both long and short positions.
        `quantity` is the number of shares the agent wants to buy/sell/short/cover.
        We will only trade integer shares to keep it simple.
        """
        if quantity <= 0:
            return 0
            
        # If short positions are disabled, convert short to hold and cover to hold
        if self.disable_short_positions:
            if action == "short" or action == "cover":
                return 0
                
        quantity = int(quantity)  # force integer shares
        position = self.portfolio["positions"][ticker]

        if action == "buy":
            cost = quantity * current_price
            if cost <= self.portfolio["cash"]:
                # Weighted average cost basis for the new total
                old_shares = position["long"]
                old_cost_basis = position["long_cost_basis"]
                new_shares = quantity
                total_shares = old_shares + new_shares

                if total_shares > 0:
                    total_old_cost = old_cost_basis * old_shares
                    total_new_cost = cost
                    position["long_cost_basis"] = (total_old_cost + total_new_cost) / total_shares

                position["long"] += quantity
                self.portfolio["cash"] -= cost
                return quantity
            else:
                # Calculate maximum affordable quantity
                max_quantity = int(self.portfolio["cash"] / current_price)
                if max_quantity > 0:
                    cost = max_quantity * current_price
                    old_shares = position["long"]
                    old_cost_basis = position["long_cost_basis"]
                    total_shares = old_shares + max_quantity

                    if total_shares > 0:
                        total_old_cost = old_cost_basis * old_shares
                        total_new_cost = cost
                        position["long_cost_basis"] = (total_old_cost + total_new_cost) / total_shares

                    position["long"] += max_quantity
                    self.portfolio["cash"] -= cost
                    return max_quantity
                return 0

        elif action == "sell":
            # You can only sell as many as you own
            quantity = min(quantity, position["long"])
            if quantity > 0:
                # Realized gain/loss using average cost basis
                avg_cost_per_share = position["long_cost_basis"] if position["long"] > 0 else 0
                realized_gain = (current_price - avg_cost_per_share) * quantity
                self.portfolio["realized_gains"][ticker]["long"] += realized_gain

                position["long"] -= quantity
                self.portfolio["cash"] += quantity * current_price

                if position["long"] == 0:
                    position["long_cost_basis"] = 0.0

                return quantity

        elif action == "short":
            """
            Typical short sale flow:
              1) Receive proceeds = current_price * quantity
              2) Post margin_required = proceeds * margin_ratio
              3) Net effect on cash = +proceeds - margin_required
            """
            proceeds = current_price * quantity
            margin_required = proceeds * self.portfolio["margin_requirement"]
            if margin_required <= self.portfolio["cash"]:
                # Weighted average short cost basis
                old_short_shares = position["short"]
                old_cost_basis = position["short_cost_basis"]
                new_shares = quantity
                total_shares = old_short_shares + new_shares

                if total_shares > 0:
                    total_old_cost = old_cost_basis * old_short_shares
                    total_new_cost = current_price * new_shares
                    position["short_cost_basis"] = (total_old_cost + total_new_cost) / total_shares

                position["short"] += quantity

                # Update margin usage
                position["short_margin_used"] += margin_required
                self.portfolio["margin_used"] += margin_required

                # 增加卖出所得，然后扣除保证金
                self.portfolio["cash"] += proceeds
                self.portfolio["cash"] -= margin_required
                return quantity
            else:
                # Calculate maximum shortable quantity
                margin_ratio = self.portfolio["margin_requirement"]
                if margin_ratio > 0:
                    max_quantity = int(self.portfolio["cash"] / (current_price * margin_ratio))
                else:
                    max_quantity = 0

                if max_quantity > 0:
                    proceeds = current_price * max_quantity
                    margin_required = proceeds * margin_ratio

                    old_short_shares = position["short"]
                    old_cost_basis = position["short_cost_basis"]
                    total_shares = old_short_shares + max_quantity

                    if total_shares > 0:
                        total_old_cost = old_cost_basis * old_short_shares
                        total_new_cost = current_price * max_quantity
                        position["short_cost_basis"] = (total_old_cost + total_new_cost) / total_shares

                    position["short"] += max_quantity
                    position["short_margin_used"] += margin_required
                    self.portfolio["margin_used"] += margin_required

                    # 增加卖出所得，然后扣除保证金
                    self.portfolio["cash"] += proceeds
                    self.portfolio["cash"] -= margin_required
                    return max_quantity
                return 0

        elif action == "cover":
            """
            When covering shares:
              1) Pay cover cost = current_price * quantity
              2) Release a proportional share of the margin
              3) Net effect on cash = -cover_cost + released_margin
            """
            quantity = min(quantity, position["short"])
            if quantity > 0:
                cover_cost = quantity * current_price
                avg_short_price = position["short_cost_basis"] if position["short"] > 0 else 0
                realized_gain = (avg_short_price - current_price) * quantity

                if position["short"] > 0:
                    portion = quantity / position["short"]
                else:
                    portion = 1.0

                margin_to_release = portion * position["short_margin_used"]

                position["short"] -= quantity
                position["short_margin_used"] -= margin_to_release
                self.portfolio["margin_used"] -= margin_to_release

                # Pay the cost to cover, but get back the released margin
                self.portfolio["cash"] += margin_to_release
                self.portfolio["cash"] -= cover_cost

                self.portfolio["realized_gains"][ticker]["short"] += realized_gain

                if position["short"] == 0:
                    position["short_cost_basis"] = 0.0
                    position["short_margin_used"] = 0.0

                return quantity

        return 0

    def calculate_portfolio_value(self, current_prices):
        """
        Calculate total portfolio value, including:
          - cash
          - market value of long positions
          - unrealized gains/losses for short positions
        """
        total_value = self.portfolio["cash"]

        for ticker in self.tickers:
            position = self.portfolio["positions"][ticker]
            price = current_prices[ticker]

            # Long position value
            long_value = position["long"] * price
            total_value += long_value

            # Short position unrealized PnL = short_shares * (short_cost_basis - current_price)
            if position["short"] > 0:
                total_value += position["short"] * (position["short_cost_basis"] - price)

        return total_value

    def prefetch_data(self):
        """Pre-fetch all data needed for the backtest period."""
        print("\nPre-fetching data for the entire backtest period...")

        # Convert end_date string to datetime, fetch up to 1 year before
        end_date_dt = datetime.strptime(self.end_date, "%Y-%m-%d")
        start_date_dt = end_date_dt - relativedelta(years=1)
        start_date_str = start_date_dt.strftime("%Y-%m-%d")

        for ticker in self.tickers:
            # Fetch price data for the entire period, plus 1 year
            get_prices(ticker, start_date_str, self.end_date)

            # Fetch financial metrics
            get_financial_metrics(ticker, self.end_date, limit=10)

            # Fetch insider trades
            get_insider_trades(ticker, self.end_date, start_date=self.start_date, limit=1000)

            # Fetch company news
            get_company_news(ticker, self.end_date, start_date=self.start_date, limit=1000)

        print("Data pre-fetch complete.")

    def parse_agent_response(self, agent_output):
        """Parse JSON output from the agent (fallback to 'hold' if invalid)."""
        import json

        try:
            decision = json.loads(agent_output)
            return decision
        except Exception:
            print(f"Error parsing action: {agent_output}")
            return {"action": "hold", "quantity": 0}

    def run_backtest(self):
        # Pre-fetch all data at the start
        self.prefetch_data()

        dates = pd.date_range(self.start_date, self.end_date, freq="B")
        table_rows = []
        performance_metrics = {
            'sharpe_ratio': None,
            'sortino_ratio': None,
            'max_drawdown': None,
            'long_short_ratio': None,
            'gross_exposure': None,
            'net_exposure': None
        }

        print("\nStarting backtest...")

        # Initialize portfolio values list with initial capital
        if len(dates) > 0:
            self.portfolio_values = [{"Date": dates[0], "Portfolio Value": self.initial_capital}]
        else:
            self.portfolio_values = []

        for current_date in dates:
            lookback_start = (current_date - timedelta(days=30)).strftime("%Y-%m-%d")
            current_date_str = current_date.strftime("%Y-%m-%d")
            previous_date_str = (current_date - timedelta(days=1)).strftime("%Y-%m-%d")

            # Skip if there's no prior day to look back (i.e., first date in the range)
            if lookback_start == current_date_str:
                continue

            # Get current prices for all tickers
            try:
                current_prices = {}
                missing_data = False
                
                for ticker in self.tickers:
                    try:
                        price_data = get_price_data(ticker, previous_date_str, current_date_str)
                        if price_data.empty:
                            print(f"Warning: No price data for {ticker} on {current_date_str}")
                            missing_data = True
                            break
                        current_prices[ticker] = price_data.iloc[-1]["close"]
                    except Exception as e:
                        print(f"Error fetching price for {ticker} between {previous_date_str} and {current_date_str}: {e}")
                        missing_data = True
                        break
                
                if missing_data:
                    print(f"Skipping trading day {current_date_str} due to missing price data")
                    continue
                
            except Exception as e:
                # If there's a general API error, log it and skip this day
                print(f"Error fetching prices for {current_date_str}: {e}")
                continue

            # ---------------------------------------------------------------
            # 1) Execute the agent's trades
            # ---------------------------------------------------------------
            output = self.agent(
                tickers=self.tickers,
                start_date=lookback_start,
                end_date=current_date_str,
                portfolio=self.portfolio,
                model_name=self.model_name,
                model_provider=self.model_provider,
                selected_analysts=self.selected_analysts,
            )
            decisions = output["decisions"]
            analyst_signals = output["analyst_signals"]

            # Execute trades for each ticker
            executed_trades = {}
            for ticker in self.tickers:
                decision = decisions.get(ticker, {"action": "hold", "quantity": 0})
                action, quantity = decision.get("action", "hold"), decision.get("quantity", 0)

                executed_quantity = self.execute_trade(ticker, action, quantity, current_prices[ticker])
                executed_trades[ticker] = executed_quantity

            # ---------------------------------------------------------------
            # 2) Now that trades have executed trades, recalculate the final
            #    portfolio value for this day.
            # ---------------------------------------------------------------
            total_value = self.calculate_portfolio_value(current_prices)

            # Also compute long/short exposures for final post‐trade state
            long_exposure = sum(
                self.portfolio["positions"][t]["long"] * current_prices[t]
                for t in self.tickers
            )
            short_exposure = sum(
                self.portfolio["positions"][t]["short"] * current_prices[t]
                for t in self.tickers
            )

            # Calculate gross and net exposures
            gross_exposure = long_exposure + short_exposure
            net_exposure = long_exposure - short_exposure
            long_short_ratio = (
                long_exposure / short_exposure if short_exposure > 1e-9 else float('inf')
            )

            # Track each day's portfolio value in self.portfolio_values
            self.portfolio_values.append({
                "Date": current_date,
                "Portfolio Value": total_value,
                "Long Exposure": long_exposure,
                "Short Exposure": short_exposure,
                "Gross Exposure": gross_exposure,
                "Net Exposure": net_exposure,
                "Long/Short Ratio": long_short_ratio
            })

            # ---------------------------------------------------------------
            # 3) Build the table rows to display
            # ---------------------------------------------------------------
            date_rows = []

            # For each ticker, record signals/trades
            for ticker in self.tickers:
                ticker_signals = {}
                for agent_name, signals in analyst_signals.items():
                    if ticker in signals:
                        ticker_signals[agent_name] = signals[ticker]

                bullish_count = len([s for s in ticker_signals.values() if s.get("signal", "").lower() == "bullish"])
                bearish_count = len([s for s in ticker_signals.values() if s.get("signal", "").lower() == "bearish"])
                neutral_count = len([s for s in ticker_signals.values() if s.get("signal", "").lower() == "neutral"])

                # Calculate net position value
                pos = self.portfolio["positions"][ticker]
                long_val = pos["long"] * current_prices[ticker]
                short_val = pos["short"] * current_prices[ticker]
                net_position_value = long_val - short_val

                # Get the action and quantity from the decisions
                action = decisions.get(ticker, {}).get("action", "hold")
                quantity = executed_trades.get(ticker, 0)
                
                # Append the agent action to the table rows
                date_rows.append(
                    format_backtest_row(
                        date=current_date_str,
                        ticker=ticker,
                        action=action,
                        quantity=quantity,
                        price=current_prices[ticker],
                        shares_owned=pos["long"] - pos["short"],  # net shares
                        position_value=net_position_value,
                        bullish_count=bullish_count,
                        bearish_count=bearish_count,
                        neutral_count=neutral_count,
                    )
                )
                
                # 将交易记录添加到trade_history中
                self.trade_history.append({
                    'date': current_date_str,
                    'ticker': ticker,
                    'action': action,
                    'quantity': quantity,
                    'price': current_prices[ticker],
                    'shares_after': pos["long"] - pos["short"],
                    'position_value': net_position_value,
                    'bullish_count': bullish_count,
                    'bearish_count': bearish_count,
                    'neutral_count': neutral_count
                })
            # ---------------------------------------------------------------
            # 4) Calculate performance summary metrics
            # ---------------------------------------------------------------
            # Calculate portfolio return vs. initial capital
            # The realized gains are already reflected in cash balance, so we don't add them separately
            portfolio_return = (total_value / self.initial_capital - 1) * 100

            # Add summary row for this day
            date_rows.append(
                format_backtest_row(
                    date=current_date_str,
                    ticker="",
                    action="",
                    quantity=0,
                    price=0,
                    shares_owned=0,
                    position_value=0,
                    bullish_count=0,
                    bearish_count=0,
                    neutral_count=0,
                    is_summary=True,
                    total_value=total_value,
                    return_pct=portfolio_return,
                    cash_balance=self.portfolio["cash"],
                    total_position_value=total_value - self.portfolio["cash"],
                    sharpe_ratio=performance_metrics["sharpe_ratio"],
                    sortino_ratio=performance_metrics["sortino_ratio"],
                    max_drawdown=performance_metrics["max_drawdown"],
                ),
            )

            table_rows.extend(date_rows)
            print_backtest_results(table_rows)

            # Update performance metrics if we have enough data
            if len(self.portfolio_values) > 3:
                self._update_performance_metrics(performance_metrics)

        # Store the final performance metrics for reference in analyze_performance
        self.performance_metrics = performance_metrics
        return performance_metrics

    def _update_performance_metrics(self, performance_metrics):
        """Helper method to update performance metrics using daily returns."""
        values_df = pd.DataFrame(self.portfolio_values).set_index("Date")
        values_df["Daily Return"] = values_df["Portfolio Value"].pct_change()
        clean_returns = values_df["Daily Return"].dropna()

        if len(clean_returns) < 2:
            return  # not enough data points

        # Assumes 252 trading days/year
        daily_risk_free_rate = 0.0434 / 252
        excess_returns = clean_returns - daily_risk_free_rate
        mean_excess_return = excess_returns.mean()
        std_excess_return = excess_returns.std()

        # Sharpe ratio
        if std_excess_return > 1e-12:
            performance_metrics["sharpe_ratio"] = np.sqrt(252) * (mean_excess_return / std_excess_return)
        else:
            performance_metrics["sharpe_ratio"] = 0.0

        # Sortino ratio
        negative_returns = excess_returns[excess_returns < 0]
        if len(negative_returns) > 0:
            downside_std = negative_returns.std()
            if downside_std > 1e-12:
                performance_metrics["sortino_ratio"] = np.sqrt(252) * (mean_excess_return / downside_std)
            else:
                performance_metrics["sortino_ratio"] = float('inf') if mean_excess_return > 0 else 0
        else:
            performance_metrics["sortino_ratio"] = float('inf') if mean_excess_return > 0 else 0

        # Maximum drawdown (ensure it's stored as a negative percentage)
        rolling_max = values_df["Portfolio Value"].cummax()
        drawdown = (values_df["Portfolio Value"] - rolling_max) / rolling_max
        
        if len(drawdown) > 0:
            min_drawdown = drawdown.min()
            # Store as a negative percentage
            performance_metrics["max_drawdown"] = min_drawdown * 100
            
            # Store the date of max drawdown for reference
            if min_drawdown < 0:
                performance_metrics["max_drawdown_date"] = drawdown.idxmin().strftime('%Y-%m-%d')
            else:
                performance_metrics["max_drawdown_date"] = None
        else:
            performance_metrics["max_drawdown"] = 0.0
            performance_metrics["max_drawdown_date"] = None

    def analyze_performance(self):
        """Creates a performance DataFrame, prints summary stats, and plots equity curve."""
        if not self.portfolio_values:
            print("No portfolio data found. Please run the backtest first.")
            return pd.DataFrame()

        performance_df = pd.DataFrame(self.portfolio_values).set_index("Date")
        if performance_df.empty:
            print("No valid performance data to analyze.")
            return performance_df

        final_portfolio_value = performance_df["Portfolio Value"].iloc[-1]
        total_return = ((final_portfolio_value - self.initial_capital) / self.initial_capital) * 100

        print(f"\n{Fore.WHITE}{Style.BRIGHT}PORTFOLIO PERFORMANCE SUMMARY:{Style.RESET_ALL}")
        print(f"Total Return: {Fore.GREEN if total_return >= 0 else Fore.RED}{total_return:.2f}%{Style.RESET_ALL}")
        
        # Print realized P&L for informational purposes only
        total_realized_gains = sum(
            self.portfolio["realized_gains"][ticker]["long"] + 
            self.portfolio["realized_gains"][ticker]["short"] 
            for ticker in self.tickers
        )
        print(f"Total Realized Gains/Losses: {Fore.GREEN if total_realized_gains >= 0 else Fore.RED}${total_realized_gains:,.2f}{Style.RESET_ALL}")

        # Plot the portfolio value over time
        plt.figure(figsize=(12, 6))
        plt.plot(performance_df.index, performance_df["Portfolio Value"], color="blue")
        plt.title("Portfolio Value Over Time")
        plt.ylabel("Portfolio Value ($)")
        plt.xlabel("Date")
        plt.grid(True)
        plt.show()

        # Compute daily returns
        performance_df["Daily Return"] = performance_df["Portfolio Value"].pct_change().fillna(0)
        daily_rf = 0.0434 / 252  # daily risk-free rate
        mean_daily_return = performance_df["Daily Return"].mean()
        std_daily_return = performance_df["Daily Return"].std()

        # Annualized Sharpe Ratio
        if std_daily_return != 0:
            annualized_sharpe = np.sqrt(252) * ((mean_daily_return - daily_rf) / std_daily_return)
        else:
            annualized_sharpe = 0
        print(f"\nSharpe Ratio: {Fore.YELLOW}{annualized_sharpe:.2f}{Style.RESET_ALL}")

        # Use the max drawdown value calculated during the backtest if available
        max_drawdown = getattr(self, 'performance_metrics', {}).get('max_drawdown')
        max_drawdown_date = getattr(self, 'performance_metrics', {}).get('max_drawdown_date')
        
        # If no value exists yet, calculate it
        if max_drawdown is None:
            rolling_max = performance_df["Portfolio Value"].cummax()
            drawdown = (performance_df["Portfolio Value"] - rolling_max) / rolling_max
            max_drawdown = drawdown.min() * 100
            max_drawdown_date = drawdown.idxmin().strftime('%Y-%m-%d') if pd.notnull(drawdown.idxmin()) else None

        if max_drawdown_date:
            print(f"Maximum Drawdown: {Fore.RED}{abs(max_drawdown):.2f}%{Style.RESET_ALL} (on {max_drawdown_date})")
        else:
            print(f"Maximum Drawdown: {Fore.RED}{abs(max_drawdown):.2f}%{Style.RESET_ALL}")

        # Win Rate
        winning_days = len(performance_df[performance_df["Daily Return"] > 0])
        total_days = max(len(performance_df) - 1, 1)
        win_rate = (winning_days / total_days) * 100
        print(f"Win Rate: {Fore.GREEN}{win_rate:.2f}%{Style.RESET_ALL}")

        # Average Win/Loss Ratio
        positive_returns = performance_df[performance_df["Daily Return"] > 0]["Daily Return"]
        negative_returns = performance_df[performance_df["Daily Return"] < 0]["Daily Return"]
        avg_win = positive_returns.mean() if not positive_returns.empty else 0
        avg_loss = abs(negative_returns.mean()) if not negative_returns.empty else 0
        if avg_loss != 0:
            win_loss_ratio = avg_win / avg_loss
        else:
            win_loss_ratio = float('inf') if avg_win > 0 else 0
        print(f"Win/Loss Ratio: {Fore.GREEN}{win_loss_ratio:.2f}{Style.RESET_ALL}")

        # Maximum Consecutive Wins / Losses
        returns_binary = (performance_df["Daily Return"] > 0).astype(int)
        if len(returns_binary) > 0:
            max_consecutive_wins = max((len(list(g)) for k, g in itertools.groupby(returns_binary) if k == 1), default=0)
            max_consecutive_losses = max((len(list(g)) for k, g in itertools.groupby(returns_binary) if k == 0), default=0)
        else:
            max_consecutive_wins = 0
            max_consecutive_losses = 0

        print(f"Max Consecutive Wins: {Fore.GREEN}{max_consecutive_wins}{Style.RESET_ALL}")
        print(f"Max Consecutive Losses: {Fore.RED}{max_consecutive_losses}{Style.RESET_ALL}")

        return performance_df


### 4. Run the Backtest #####
if __name__ == "__main__":
    import argparse

    parser = argparse.ArgumentParser(description="Run backtesting simulation")
    parser.add_argument(
        "--tickers",
        type=str,
        required=False,
        help="Comma-separated list of stock ticker symbols (e.g., AAPL,MSFT,GOOGL)",
    )
    parser.add_argument(
        "--end-date",
        type=str,
        default=datetime.now().strftime("%Y-%m-%d"),
        help="End date in YYYY-MM-DD format",
    )
    parser.add_argument(
        "--start-date",
        type=str,
        default=(datetime.now() - relativedelta(months=1)).strftime("%Y-%m-%d"),
        help="Start date in YYYY-MM-DD format",
    )
    parser.add_argument(
        "--initial-capital",
        type=float,
        default=100000,
        help="Initial capital amount (default: 100000)",
    )
    parser.add_argument(
        "--margin-requirement",
        type=float,
        default=0.0,
        help="Margin ratio for short positions, e.g. 0.5 for 50% (default: 0.0)",
    )
    parser.add_argument(
        "--disable-short-positions",
        action="store_true",
        help="Disable short and cover operations, only allow buy, sell, and hold",
    )

    args = parser.parse_args()

    # Parse tickers from comma-separated string
    tickers = [ticker.strip() for ticker in args.tickers.split(",")] if args.tickers else []

    # Choose analysts
    selected_analysts = None
    choices = questionary.checkbox(
        "Use the Space bar to select/unselect analysts.",
        choices=[questionary.Choice(display, value=value) for display, value in ANALYST_ORDER],
        instruction="\n\nPress 'a' to toggle all.\n\nPress Enter when done to run the hedge fund.",
        validate=lambda x: len(x) > 0 or "You must select at least one analyst.",
        style=questionary.Style(
            [
                ("checkbox-selected", "fg:green"),
                ("selected", "fg:green noinherit"),
                ("highlighted", "noinherit"),
                ("pointer", "noinherit"),
            ]
        ),
    ).ask()

    if not choices:
        print("\n\nInterrupt received. Exiting...")
        sys.exit(0)
    else:
        selected_analysts = choices
        print(
            f"\nSelected analysts: "
            f"{', '.join(Fore.GREEN + choice.title().replace('_', ' ') + Style.RESET_ALL for choice in choices)}"
        )

    # Select LLM model
    model_choice = questionary.select(
        "Select your LLM model:",
        choices=[questionary.Choice(display, value=value) for display, value, _ in LLM_ORDER],
        style=questionary.Style([
            ("selected", "fg:green bold"),
            ("pointer", "fg:green bold"),
            ("highlighted", "fg:green"),
            ("answer", "fg:green bold"),
        ])
    ).ask()

    if not model_choice:
        print("\n\nInterrupt received. Exiting...")
        sys.exit(0)
    else:
        model_info = get_model_info(model_choice)
        if model_info:
            model_provider = model_info.provider.value
            print(f"\nSelected {Fore.CYAN}{model_provider}{Style.RESET_ALL} model: {Fore.GREEN + Style.BRIGHT}{model_choice}{Style.RESET_ALL}\n")
        else:
            model_provider = "Unknown"
            print(f"\nSelected model: {Fore.GREEN + Style.BRIGHT}{model_choice}{Style.RESET_ALL}\n")

    # Create and run the backtester
    backtester = Backtester(
        agent=run_hedge_fund,
        tickers=tickers,
        start_date=args.start_date,
        end_date=args.end_date,
        initial_capital=args.initial_capital,
        model_name=model_choice,
        model_provider=model_provider,
        selected_analysts=selected_analysts,
        initial_margin_requirement=args.margin_requirement,
        disable_short_positions=args.disable_short_positions,
    )

    performance_metrics = backtester.run_backtest()
    performance_df = backtester.analyze_performance()<|MERGE_RESOLUTION|>--- conflicted
+++ resolved
@@ -38,7 +38,6 @@
         model_provider: str = "OpenAI",
         selected_analysts: list[str] = [],
         initial_margin_requirement: float = 0.0,
-        disable_short_positions: bool = False,
     ):
         """
         :param agent: The trading agent (Callable).
@@ -60,18 +59,8 @@
         self.model_provider = model_provider
         self.selected_analysts = selected_analysts
 
-<<<<<<< HEAD
-        # Store the margin ratio (e.g. 0.5 means 50% margin required).
-        self.margin_ratio = initial_margin_requirement
-        
-        # Store the short positions configuration
-        self.disable_short_positions = disable_short_positions
-
-=======
->>>>>>> 0c9d85ba
         # Initialize portfolio with support for long/short positions
         self.portfolio_values = []
-        self.trade_history = []  # 用于存储所有交易记录
         self.portfolio = {
             "cash": initial_capital,
             "margin_used": 0.0,  # total margin usage across all short positions
@@ -101,12 +90,7 @@
         """
         if quantity <= 0:
             return 0
-            
-        # If short positions are disabled, convert short to hold and cover to hold
-        if self.disable_short_positions:
-            if action == "short" or action == "cover":
-                return 0
-                
+
         quantity = int(quantity)  # force integer shares
         position = self.portfolio["positions"][ticker]
 
@@ -190,7 +174,7 @@
                 position["short_margin_used"] += margin_required
                 self.portfolio["margin_used"] += margin_required
 
-                # 增加卖出所得，然后扣除保证金
+                # Increase cash by proceeds, then subtract the required margin
                 self.portfolio["cash"] += proceeds
                 self.portfolio["cash"] -= margin_required
                 return quantity
@@ -219,7 +203,6 @@
                     position["short_margin_used"] += margin_required
                     self.portfolio["margin_used"] += margin_required
 
-                    # 增加卖出所得，然后扣除保证金
                     self.portfolio["cash"] += proceeds
                     self.portfolio["cash"] -= margin_required
                     return max_quantity
@@ -479,20 +462,6 @@
                         neutral_count=neutral_count,
                     )
                 )
-                
-                # 将交易记录添加到trade_history中
-                self.trade_history.append({
-                    'date': current_date_str,
-                    'ticker': ticker,
-                    'action': action,
-                    'quantity': quantity,
-                    'price': current_prices[ticker],
-                    'shares_after': pos["long"] - pos["short"],
-                    'position_value': net_position_value,
-                    'bullish_count': bullish_count,
-                    'bearish_count': bearish_count,
-                    'neutral_count': neutral_count
-                })
             # ---------------------------------------------------------------
             # 4) Calculate performance summary metrics
             # ---------------------------------------------------------------
@@ -715,11 +684,6 @@
         default=0.0,
         help="Margin ratio for short positions, e.g. 0.5 for 50% (default: 0.0)",
     )
-    parser.add_argument(
-        "--disable-short-positions",
-        action="store_true",
-        help="Disable short and cover operations, only allow buy, sell, and hold",
-    )
 
     args = parser.parse_args()
 
@@ -788,7 +752,6 @@
         model_provider=model_provider,
         selected_analysts=selected_analysts,
         initial_margin_requirement=args.margin_requirement,
-        disable_short_positions=args.disable_short_positions,
     )
 
     performance_metrics = backtester.run_backtest()
